--- conflicted
+++ resolved
@@ -192,11 +192,7 @@
         overrides
       )
       const receipt = await tx.wait()
-<<<<<<< HEAD
-      expect(receipt.gasUsed).to.eq('132184')
-=======
-      expect(receipt.gasUsed).to.eq('122329')
->>>>>>> 460ffcda
+      expect(receipt.gasUsed).to.eq('132206')
     }).retries(2) // gas test is inconsistent
   })
 })