--- conflicted
+++ resolved
@@ -14,533 +14,12 @@
   gasLimit: 9999999
 }
 
-<<<<<<< HEAD
-describe('DXswapRouter01', () => {
-  const provider = new MockProvider({
-    hardfork: 'istanbul',
-    mnemonic: 'horn horn horn horn horn horn horn horn horn horn horn horn',
-    gasLimit: 9999999
-  })
-  const [wallet] = provider.getWallets()
-  const loadFixture = createFixtureLoader(provider, [wallet])
-
-  let token0: Contract
-  let token1: Contract
-  let WETH: Contract
-  let WETHPartner: Contract
-  let factory: Contract
-  let router: Contract
-  let pair: Contract
-  let WETHPair: Contract
-  beforeEach(async function() {
-    const fixture = await loadFixture(v2Fixture)
-    token0 = fixture.token0
-    token1 = fixture.token1
-    WETH = fixture.WETH
-    WETHPartner = fixture.WETHPartner
-    factory = fixture.factoryV2
-    router = fixture.router
-    pair = fixture.pair
-    WETHPair = fixture.WETHPair
-  })
-
-  afterEach(async function() {
-    expect(await provider.getBalance(router.address)).to.eq(Zero)
-  })
-
-  it('factory, WETH', async () => {
-    expect(await router.factory()).to.eq(factory.address)
-    expect(await router.WETH()).to.eq(WETH.address)
-  })
-
-  it('addLiquidity', async () => {
-    const token0Amount = expandTo18Decimals(1)
-    const token1Amount = expandTo18Decimals(4)
-
-    const expectedLiquidity = expandTo18Decimals(2)
-    await token0.approve(router.address, MaxUint256)
-    await token1.approve(router.address, MaxUint256)
-    await expect(
-      router.addLiquidity(
-        token0.address,
-        token1.address,
-        token0Amount,
-        token1Amount,
-        0,
-        0,
-        wallet.address,
-        MaxUint256,
-        overrides
-      )
-    )
-      .to.emit(token0, 'Transfer')
-      .withArgs(wallet.address, pair.address, token0Amount)
-      .to.emit(token1, 'Transfer')
-      .withArgs(wallet.address, pair.address, token1Amount)
-      .to.emit(pair, 'Transfer')
-      .withArgs(AddressZero, AddressZero, MINIMUM_LIQUIDITY)
-      .to.emit(pair, 'Transfer')
-      .withArgs(AddressZero, wallet.address, expectedLiquidity.sub(MINIMUM_LIQUIDITY))
-      .to.emit(pair, 'Sync')
-      .withArgs(token0Amount, token1Amount)
-      .to.emit(pair, 'Mint')
-      .withArgs(router.address, token0Amount, token1Amount)
-
-    expect(await pair.balanceOf(wallet.address)).to.eq(expectedLiquidity.sub(MINIMUM_LIQUIDITY))
-  })
-
-  it('addLiquidityETH', async () => {
-    const WETHPartnerAmount = expandTo18Decimals(1)
-    const ETHAmount = expandTo18Decimals(4)
-
-    const expectedLiquidity = expandTo18Decimals(2)
-    const WETHPairToken0 = await WETHPair.token0()
-    await WETHPartner.approve(router.address, MaxUint256)
-    await expect(
-      router.addLiquidityETH(
-        WETHPartner.address,
-        WETHPartnerAmount,
-        WETHPartnerAmount,
-        ETHAmount,
-        wallet.address,
-        MaxUint256,
-        { ...overrides, value: ETHAmount }
-      )
-    )
-      .to.emit(WETHPair, 'Transfer')
-      .withArgs(AddressZero, AddressZero, MINIMUM_LIQUIDITY)
-      .to.emit(WETHPair, 'Transfer')
-      .withArgs(AddressZero, wallet.address, expectedLiquidity.sub(MINIMUM_LIQUIDITY))
-      .to.emit(WETHPair, 'Sync')
-      .withArgs(
-        WETHPairToken0 === WETHPartner.address ? WETHPartnerAmount : ETHAmount,
-        WETHPairToken0 === WETHPartner.address ? ETHAmount : WETHPartnerAmount
-      )
-      .to.emit(WETHPair, 'Mint')
-      .withArgs(
-        router.address,
-        WETHPairToken0 === WETHPartner.address ? WETHPartnerAmount : ETHAmount,
-        WETHPairToken0 === WETHPartner.address ? ETHAmount : WETHPartnerAmount
-      )
-
-    expect(await WETHPair.balanceOf(wallet.address)).to.eq(expectedLiquidity.sub(MINIMUM_LIQUIDITY))
-  })
-
-  async function addLiquidity(token0Amount: BigNumber, token1Amount: BigNumber) {
-    await token0.transfer(pair.address, token0Amount)
-    await token1.transfer(pair.address, token1Amount)
-    await pair.mint(wallet.address, overrides)
-  }
-  it('removeLiquidity', async () => {
-    const token0Amount = expandTo18Decimals(1)
-    const token1Amount = expandTo18Decimals(4)
-    await addLiquidity(token0Amount, token1Amount)
-
-    const expectedLiquidity = expandTo18Decimals(2)
-    await pair.approve(router.address, MaxUint256)
-    await expect(
-      router.removeLiquidity(
-        token0.address,
-        token1.address,
-        expectedLiquidity.sub(MINIMUM_LIQUIDITY),
-        0,
-        0,
-        wallet.address,
-        MaxUint256,
-        overrides
-      )
-    )
-      .to.emit(pair, 'Transfer')
-      .withArgs(wallet.address, pair.address, expectedLiquidity.sub(MINIMUM_LIQUIDITY))
-      .to.emit(pair, 'Transfer')
-      .withArgs(pair.address, AddressZero, expectedLiquidity.sub(MINIMUM_LIQUIDITY))
-      .to.emit(token0, 'Transfer')
-      .withArgs(pair.address, wallet.address, token0Amount.sub(500))
-      .to.emit(token1, 'Transfer')
-      .withArgs(pair.address, wallet.address, token1Amount.sub(2000))
-      .to.emit(pair, 'Sync')
-      .withArgs(500, 2000)
-      .to.emit(pair, 'Burn')
-      .withArgs(router.address, token0Amount.sub(500), token1Amount.sub(2000), wallet.address)
-
-    expect(await pair.balanceOf(wallet.address)).to.eq(0)
-    const totalSupplyToken0 = await token0.totalSupply()
-    const totalSupplyToken1 = await token1.totalSupply()
-    expect(await token0.balanceOf(wallet.address)).to.eq(totalSupplyToken0.sub(500))
-    expect(await token1.balanceOf(wallet.address)).to.eq(totalSupplyToken1.sub(2000))
-  })
-
-  it('removeLiquidityETH', async () => {
-    const WETHPartnerAmount = expandTo18Decimals(1)
-    const ETHAmount = expandTo18Decimals(4)
-    await WETHPartner.transfer(WETHPair.address, WETHPartnerAmount)
-    await WETH.deposit({ value: ETHAmount })
-    await WETH.transfer(WETHPair.address, ETHAmount)
-    await WETHPair.mint(wallet.address, overrides)
-
-    const expectedLiquidity = expandTo18Decimals(2)
-    const WETHPairToken0 = await WETHPair.token0()
-    await WETHPair.approve(router.address, MaxUint256)
-    await expect(
-      router.removeLiquidityETH(
-        WETHPartner.address,
-        expectedLiquidity.sub(MINIMUM_LIQUIDITY),
-        0,
-        0,
-        wallet.address,
-        MaxUint256,
-        overrides
-      )
-    )
-      .to.emit(WETHPair, 'Transfer')
-      .withArgs(wallet.address, WETHPair.address, expectedLiquidity.sub(MINIMUM_LIQUIDITY))
-      .to.emit(WETHPair, 'Transfer')
-      .withArgs(WETHPair.address, AddressZero, expectedLiquidity.sub(MINIMUM_LIQUIDITY))
-      .to.emit(WETH, 'Transfer')
-      .withArgs(WETHPair.address, router.address, ETHAmount.sub(2000))
-      .to.emit(WETHPartner, 'Transfer')
-      .withArgs(WETHPair.address, router.address, WETHPartnerAmount.sub(500))
-      .to.emit(WETHPartner, 'Transfer')
-      .withArgs(router.address, wallet.address, WETHPartnerAmount.sub(500))
-      .to.emit(WETHPair, 'Sync')
-      .withArgs(
-        WETHPairToken0 === WETHPartner.address ? 500 : 2000,
-        WETHPairToken0 === WETHPartner.address ? 2000 : 500
-      )
-      .to.emit(WETHPair, 'Burn')
-      .withArgs(
-        router.address,
-        WETHPairToken0 === WETHPartner.address ? WETHPartnerAmount.sub(500) : ETHAmount.sub(2000),
-        WETHPairToken0 === WETHPartner.address ? ETHAmount.sub(2000) : WETHPartnerAmount.sub(500),
-        router.address
-      )
-
-    expect(await WETHPair.balanceOf(wallet.address)).to.eq(0)
-    const totalSupplyWETHPartner = await WETHPartner.totalSupply()
-    const totalSupplyWETH = await WETH.totalSupply()
-    expect(await WETHPartner.balanceOf(wallet.address)).to.eq(totalSupplyWETHPartner.sub(500))
-    expect(await WETH.balanceOf(wallet.address)).to.eq(totalSupplyWETH.sub(2000))
-  })
-
-  it('removeLiquidityWithPermit', async () => {
-    const token0Amount = expandTo18Decimals(1)
-    const token1Amount = expandTo18Decimals(4)
-    await addLiquidity(token0Amount, token1Amount)
-
-    const expectedLiquidity = expandTo18Decimals(2)
-
-    const nonce = await pair.nonces(wallet.address)
-    const digest = await getApprovalDigest(
-      pair,
-      { owner: wallet.address, spender: router.address, value: expectedLiquidity.sub(MINIMUM_LIQUIDITY) },
-      nonce,
-      MaxUint256
-    )
-
-    const { v, r, s } = ecsign(Buffer.from(digest.slice(2), 'hex'), Buffer.from(wallet.privateKey.slice(2), 'hex'))
-
-    await router.removeLiquidityWithPermit(
-      token0.address,
-      token1.address,
-      expectedLiquidity.sub(MINIMUM_LIQUIDITY),
-      0,
-      0,
-      wallet.address,
-      MaxUint256,
-      false,
-      v,
-      r,
-      s,
-      overrides
-    )
-  })
-
-  it('removeLiquidityETHWithPermit', async () => {
-    const WETHPartnerAmount = expandTo18Decimals(1)
-    const ETHAmount = expandTo18Decimals(4)
-    await WETHPartner.transfer(WETHPair.address, WETHPartnerAmount)
-    await WETH.deposit({ value: ETHAmount })
-    await WETH.transfer(WETHPair.address, ETHAmount)
-    await WETHPair.mint(wallet.address, overrides)
-
-    const expectedLiquidity = expandTo18Decimals(2)
-
-    const nonce = await WETHPair.nonces(wallet.address)
-    const digest = await getApprovalDigest(
-      WETHPair,
-      { owner: wallet.address, spender: router.address, value: expectedLiquidity.sub(MINIMUM_LIQUIDITY) },
-      nonce,
-      MaxUint256
-    )
-
-    const { v, r, s } = ecsign(Buffer.from(digest.slice(2), 'hex'), Buffer.from(wallet.privateKey.slice(2), 'hex'))
-
-    await router.removeLiquidityETHWithPermit(
-      WETHPartner.address,
-      expectedLiquidity.sub(MINIMUM_LIQUIDITY),
-      0,
-      0,
-      wallet.address,
-      MaxUint256,
-      false,
-      v,
-      r,
-      s,
-      overrides
-    )
-  })
-
-  it('swapExactTokensForTokens', async () => {
-    const token0Amount = expandTo18Decimals(5)
-    const token1Amount = expandTo18Decimals(10)
-    await addLiquidity(token0Amount, token1Amount)
-
-    const swapAmount = expandTo18Decimals(1)
-    const expectedOutputAmount = bigNumberify('1662497915624478906')
-    await token0.approve(router.address, MaxUint256)
-    await expect(
-      router.swapExactTokensForTokens(
-        swapAmount,
-        0,
-        [token0.address, token1.address],
-        wallet.address,
-        MaxUint256,
-        overrides
-      )
-    )
-      .to.emit(token0, 'Transfer')
-      .withArgs(wallet.address, pair.address, swapAmount)
-      .to.emit(token1, 'Transfer')
-      .withArgs(pair.address, wallet.address, expectedOutputAmount)
-      .to.emit(pair, 'Sync')
-      .withArgs(token0Amount.add(swapAmount), token1Amount.sub(expectedOutputAmount))
-      .to.emit(pair, 'Swap')
-      .withArgs(router.address, swapAmount, 0, 0, expectedOutputAmount, wallet.address)
-  })
-
-  it('swapExactTokensForTokens:gas', async () => {
-    const token0Amount = expandTo18Decimals(5)
-    const token1Amount = expandTo18Decimals(10)
-    await addLiquidity(token0Amount, token1Amount)
-
-    // ensure that setting price{0,1}CumulativeLast for the first time doesn't affect our gas math
-    await mineBlock(provider, (await provider.getBlock('latest')).timestamp + 1)
-    await pair.sync(overrides)
-
-    const swapAmount = expandTo18Decimals(1)
-    await token0.approve(router.address, MaxUint256)
-    await mineBlock(provider, (await provider.getBlock('latest')).timestamp + 1)
-    const tx = await router.swapExactTokensForTokens(
-      swapAmount,
-      0,
-      [token0.address, token1.address],
-      wallet.address,
-      MaxUint256,
-      overrides
-    )
-    const receipt = await tx.wait()
-    expect(receipt.gasUsed).to.eq(108023)
-  })
-
-  it('swapTokensForExactTokens', async () => {
-    const token0Amount = expandTo18Decimals(5)
-    const token1Amount = expandTo18Decimals(10)
-    await addLiquidity(token0Amount, token1Amount)
-
-    const expectedSwapAmount = bigNumberify('557227237267357629')
-    const outputAmount = expandTo18Decimals(1)
-    await token0.approve(router.address, MaxUint256)
-    await expect(
-      router.swapTokensForExactTokens(
-        outputAmount,
-        MaxUint256,
-        [token0.address, token1.address],
-        wallet.address,
-        MaxUint256,
-        overrides
-      )
-    )
-      .to.emit(token0, 'Transfer')
-      .withArgs(wallet.address, pair.address, expectedSwapAmount)
-      .to.emit(token1, 'Transfer')
-      .withArgs(pair.address, wallet.address, outputAmount)
-      .to.emit(pair, 'Sync')
-      .withArgs(token0Amount.add(expectedSwapAmount), token1Amount.sub(outputAmount))
-      .to.emit(pair, 'Swap')
-      .withArgs(router.address, expectedSwapAmount, 0, 0, outputAmount, wallet.address)
-  })
-
-  it('swapExactETHForTokens', async () => {
-    const WETHPartnerAmount = expandTo18Decimals(10)
-    const ETHAmount = expandTo18Decimals(5)
-    await WETHPartner.transfer(WETHPair.address, WETHPartnerAmount)
-    await WETH.deposit({ value: ETHAmount })
-    await WETH.transfer(WETHPair.address, ETHAmount)
-    await WETHPair.mint(wallet.address, overrides)
-
-    const swapAmount = expandTo18Decimals(1)
-    const expectedOutputAmount = bigNumberify('1662497915624478906')
-    const WETHPairToken0 = await WETHPair.token0()
-    await expect(
-      router.swapExactETHForTokens(0, [WETH.address, WETHPartner.address], wallet.address, MaxUint256, {
-        ...overrides,
-        value: swapAmount
-      })
-    )
-      .to.emit(WETH, 'Transfer')
-      .withArgs(router.address, WETHPair.address, swapAmount)
-      .to.emit(WETHPartner, 'Transfer')
-      .withArgs(WETHPair.address, wallet.address, expectedOutputAmount)
-      .to.emit(WETHPair, 'Sync')
-      .withArgs(
-        WETHPairToken0 === WETHPartner.address
-          ? WETHPartnerAmount.sub(expectedOutputAmount)
-          : ETHAmount.add(swapAmount),
-        WETHPairToken0 === WETHPartner.address ? ETHAmount.add(swapAmount) : WETHPartnerAmount.sub(expectedOutputAmount)
-      )
-      .to.emit(WETHPair, 'Swap')
-      .withArgs(
-        router.address,
-        WETHPairToken0 === WETHPartner.address ? 0 : swapAmount,
-        WETHPairToken0 === WETHPartner.address ? swapAmount : 0,
-        WETHPairToken0 === WETHPartner.address ? expectedOutputAmount : 0,
-        WETHPairToken0 === WETHPartner.address ? 0 : expectedOutputAmount,
-        wallet.address
-      )
-  })
-
-  it('swapExactETHForTokens:gas', async () => {
-    const WETHPartnerAmount = expandTo18Decimals(10)
-    const ETHAmount = expandTo18Decimals(5)
-    await WETHPartner.transfer(WETHPair.address, WETHPartnerAmount)
-    await WETH.deposit({ value: ETHAmount })
-    await WETH.transfer(WETHPair.address, ETHAmount)
-    await WETHPair.mint(wallet.address, overrides)
-
-    // ensure that setting price{0,1}CumulativeLast for the first time doesn't affect our gas math
-    await mineBlock(provider, (await provider.getBlock('latest')).timestamp + 1)
-    await pair.sync(overrides)
-
-    const swapAmount = expandTo18Decimals(1)
-    await mineBlock(provider, (await provider.getBlock('latest')).timestamp + 1)
-    const tx = await router.swapExactETHForTokens(0, [WETH.address, WETHPartner.address], wallet.address, MaxUint256, {
-      ...overrides,
-      value: swapAmount
-    })
-    const receipt = await tx.wait()
-    expect(receipt.gasUsed).to.eq(144981)
-  })
-
-  it('swapTokensForExactETH', async () => {
-    const WETHPartnerAmount = expandTo18Decimals(5)
-    const ETHAmount = expandTo18Decimals(10)
-    await WETHPartner.transfer(WETHPair.address, WETHPartnerAmount)
-    await WETH.deposit({ value: ETHAmount })
-    await WETH.transfer(WETHPair.address, ETHAmount)
-    await WETHPair.mint(wallet.address, overrides)
-
-    const expectedSwapAmount = bigNumberify('557227237267357629')
-    const outputAmount = expandTo18Decimals(1)
-    await WETHPartner.approve(router.address, MaxUint256)
-    const WETHPairToken0 = await WETHPair.token0()
-    await expect(
-      router.swapTokensForExactETH(
-        outputAmount,
-        MaxUint256,
-        [WETHPartner.address, WETH.address],
-        wallet.address,
-        MaxUint256,
-        overrides
-      )
-    )
-      .to.emit(WETHPartner, 'Transfer')
-      .withArgs(wallet.address, WETHPair.address, expectedSwapAmount)
-      .to.emit(WETH, 'Transfer')
-      .withArgs(WETHPair.address, router.address, outputAmount)
-      .to.emit(WETHPair, 'Sync')
-      .withArgs(
-        WETHPairToken0 === WETHPartner.address
-          ? WETHPartnerAmount.add(expectedSwapAmount)
-          : ETHAmount.sub(outputAmount),
-        WETHPairToken0 === WETHPartner.address ? ETHAmount.sub(outputAmount) : WETHPartnerAmount.add(expectedSwapAmount)
-      )
-      .to.emit(WETHPair, 'Swap')
-      .withArgs(
-        router.address,
-        WETHPairToken0 === WETHPartner.address ? expectedSwapAmount : 0,
-        WETHPairToken0 === WETHPartner.address ? 0 : expectedSwapAmount,
-        WETHPairToken0 === WETHPartner.address ? 0 : outputAmount,
-        WETHPairToken0 === WETHPartner.address ? outputAmount : 0,
-        router.address
-      )
-  })
-
-  it('swapExactTokensForETH', async () => {
-    const WETHPartnerAmount = expandTo18Decimals(5)
-    const ETHAmount = expandTo18Decimals(10)
-    await WETHPartner.transfer(WETHPair.address, WETHPartnerAmount)
-    await WETH.deposit({ value: ETHAmount })
-    await WETH.transfer(WETHPair.address, ETHAmount)
-    await WETHPair.mint(wallet.address, overrides)
-
-    const swapAmount = expandTo18Decimals(1)
-    const expectedOutputAmount = bigNumberify('1662497915624478906')
-    await WETHPartner.approve(router.address, MaxUint256)
-    const WETHPairToken0 = await WETHPair.token0()
-    await expect(
-      router.swapExactTokensForETH(
-        swapAmount,
-        0,
-        [WETHPartner.address, WETH.address],
-        wallet.address,
-        MaxUint256,
-        overrides
-      )
-    )
-      .to.emit(WETHPartner, 'Transfer')
-      .withArgs(wallet.address, WETHPair.address, swapAmount)
-      .to.emit(WETH, 'Transfer')
-      .withArgs(WETHPair.address, router.address, expectedOutputAmount)
-      .to.emit(WETHPair, 'Sync')
-      .withArgs(
-        WETHPairToken0 === WETHPartner.address
-          ? WETHPartnerAmount.add(swapAmount)
-          : ETHAmount.sub(expectedOutputAmount),
-        WETHPairToken0 === WETHPartner.address ? ETHAmount.sub(expectedOutputAmount) : WETHPartnerAmount.add(swapAmount)
-      )
-      .to.emit(WETHPair, 'Swap')
-      .withArgs(
-        router.address,
-        WETHPairToken0 === WETHPartner.address ? swapAmount : 0,
-        WETHPairToken0 === WETHPartner.address ? 0 : swapAmount,
-        WETHPairToken0 === WETHPartner.address ? 0 : expectedOutputAmount,
-        WETHPairToken0 === WETHPartner.address ? expectedOutputAmount : 0,
-        router.address
-      )
-  })
-
-  it('swapETHForExactTokens', async () => {
-    const WETHPartnerAmount = expandTo18Decimals(10)
-    const ETHAmount = expandTo18Decimals(5)
-    await WETHPartner.transfer(WETHPair.address, WETHPartnerAmount)
-    await WETH.deposit({ value: ETHAmount })
-    await WETH.transfer(WETHPair.address, ETHAmount)
-    await WETHPair.mint(wallet.address, overrides)
-
-    const expectedSwapAmount = bigNumberify('557227237267357629')
-    const outputAmount = expandTo18Decimals(1)
-    const WETHPairToken0 = await WETHPair.token0()
-    await expect(
-      router.swapETHForExactTokens(outputAmount, [WETH.address, WETHPartner.address], wallet.address, MaxUint256, {
-        ...overrides,
-        value: expectedSwapAmount
-=======
 enum RouterVersion {
-  UniswapV2Router01 = 'UniswapV2Router01',
-  UniswapV2Router02 = 'UniswapV2Router02'
+  DXswapRouter01 = 'DXswapRouter01',
+  DXswapRouter02 = 'DXswapRouter02'
 }
 
-describe('UniswapV2Router{01,02}', () => {
+describe('DXswapRouter{01,02}', () => {
   for (const routerVersion of Object.keys(RouterVersion)) {
     const provider = new MockProvider({
       hardfork: 'istanbul',
@@ -567,8 +46,8 @@
       WETHPartner = fixture.WETHPartner
       factory = fixture.factoryV2
       router = {
-        [RouterVersion.UniswapV2Router01]: fixture.router01,
-        [RouterVersion.UniswapV2Router02]: fixture.router02
+        [RouterVersion.DXswapRouter01]: fixture.router01,
+        [RouterVersion.DXswapRouter02]: fixture.router02
       }[routerVersion as RouterVersion]
       pair = fixture.pair
       WETHPair = fixture.WETHPair
@@ -583,7 +62,6 @@
       it('factory, WETH', async () => {
         expect(await router.factory()).to.eq(factory.address)
         expect(await router.WETH()).to.eq(WETH.address)
->>>>>>> 460ffcda
       })
 
       it('addLiquidity', async () => {
@@ -890,8 +368,8 @@
           const receipt = await tx.wait()
           expect(receipt.gasUsed).to.eq(
             {
-              [RouterVersion.UniswapV2Router01]: 101876,
-              [RouterVersion.UniswapV2Router02]: 101898
+              [RouterVersion.DXswapRouter01]: 108023,
+              [RouterVersion.DXswapRouter02]: 108045
             }[routerVersion as RouterVersion]
           )
         }).retries(3)
@@ -1039,8 +517,8 @@
           const receipt = await tx.wait()
           expect(receipt.gasUsed).to.eq(
             {
-              [RouterVersion.UniswapV2Router01]: 138770,
-              [RouterVersion.UniswapV2Router02]: 138770
+              [RouterVersion.DXswapRouter01]: 144981,
+              [RouterVersion.DXswapRouter02]: 144981
             }[routerVersion as RouterVersion]
           )
         }).retries(3)
